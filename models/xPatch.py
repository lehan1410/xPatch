import torch
import torch.nn as nn
import torch.nn.functional as F
import math

<<<<<<< HEAD
from layers.enhanced_decomp import EnhancedDECOMP
from layers.enhanced_transformer import EnhancedTransformerNetwork
from layers.enhanced_network import EnhancedNetwork
=======
from layers.decomp import DECOMP
from layers.network import Network
# from layers.network_mlp import NetworkMLP # For ablation study with MLP-only stream
# from layers.network_cnn import NetworkCNN # For ablation study with CNN-only stream
>>>>>>> fa7e8d3b
from layers.revin import RevIN
from layers.enhanced_modules import (
    AdaptiveInstanceNorm, CrossChannelFusion, CBAM, 
    LowRankLinear, HighwayConnection
)

class EnhancedModel(nn.Module):
    """
    Enhanced xPatch Model with all improvements:
    - Anti-distribution shift mechanisms
    - Enhanced inter-channel dependencies
    - Improved long-range modeling
    - Adaptive non-linearity
    - Scalable parameter sharing
    """
    def __init__(self, configs):
        super(EnhancedModel, self).__init__()

        # Parameters
        seq_len = configs.seq_len   
        pred_len = configs.pred_len 
        c_in = configs.enc_in       
        
        self.seq_len = seq_len
        self.pred_len = pred_len
        self.c_in = c_in

<<<<<<< HEAD
        # Enhanced Transformer parameters
        d_model = getattr(configs, 'd_model', 512)
        nhead = getattr(configs, 'nhead', 8)
        num_layers = getattr(configs, 'num_layers', 3)
        dropout = getattr(configs, 'dropout', 0.1)

        # Patching parameters
=======
        # Patching
>>>>>>> fa7e8d3b
        patch_len = configs.patch_len
        stride = configs.stride
        padding_patch = configs.padding_patch

<<<<<<< HEAD
        # Enhanced normalization strategy
        self.revin = configs.revin
        self.revin_layer = RevIN(c_in, affine=True, subtract_last=False)
        
        # Additional adaptive normalization layers
        self.adaptive_norm_input = AdaptiveInstanceNorm(c_in)
        self.adaptive_norm_output = AdaptiveInstanceNorm(c_in)

        # Moving Average parameters
        self.ma_type = configs.ma_type
        alpha = configs.alpha       
        beta = configs.beta         

        mb_k_small = getattr(configs, 'mb_k_small', 7)
        mb_k_large = getattr(configs, 'mb_k_large', 31)
        emd_imfs = getattr(configs, 'emd_imfs', 2)
=======
        # Normalization (enable RevIN by default; can be disabled via configs.revin=False)
        self.revin = getattr(configs, 'revin', True)
        self.revin_layer = RevIN(c_in,affine=True,subtract_last=False)

        # Moving Average (use best decomposition: multi_emd)
        self.ma_type = getattr(configs, 'ma_type', 'multi_emd')  # default to best
        alpha = getattr(configs, 'alpha', 0.3)
        beta = getattr(configs, 'beta', 0.3)

        self.decomp = DECOMP(self.ma_type, alpha, beta, seq_len=seq_len, enc_in=c_in)
        self.net = Network(seq_len, pred_len, patch_len, stride, padding_patch, c_in)
        # self.net_mlp = NetworkMLP(seq_len, pred_len) # For ablation study with MLP-only stream
        # self.net_cnn = NetworkCNN(seq_len, pred_len, patch_len, stride, padding_patch) # For ablation study with CNN-only stream
>>>>>>> fa7e8d3b

        # Enhanced decomposition
        self.use_enhanced_decomp = getattr(configs, 'use_enhanced_decomp', True)
        if self.use_enhanced_decomp:
            self.decomp = EnhancedDECOMP(
                self.ma_type, alpha, beta,
                seq_len=seq_len, enc_in=c_in,
                mb_k_small=mb_k_small, mb_k_large=mb_k_large, emd_imfs=emd_imfs
            )
        else:
            from layers.decomp import DECOMP
            self.decomp = DECOMP(
                self.ma_type, alpha, beta,
                seq_len=seq_len, enc_in=c_in,
                mb_k_small=mb_k_small, mb_k_large=mb_k_large, emd_imfs=emd_imfs
            )

        # Cross-channel processing for inter-variable dependencies
        if c_in > 1:
            self.cbam = CBAM(c_in, reduction=max(c_in // 16, 1))
            self.cross_channel_fusion = CrossChannelFusion(c_in, seq_len)
            
            # Learnable channel mixing for better scalability
            self.channel_mixer = nn.Parameter(
                torch.eye(c_in) * 0.8 + torch.ones(c_in, c_in) * 0.2 / c_in
            )
        
        # Enhanced prediction head with highway connections
        self.prediction_head = nn.Sequential(
            LowRankLinear(pred_len, pred_len * 2, rank=pred_len // 2),
            nn.GELU(),
            nn.Dropout(dropout),
            LowRankLinear(pred_len * 2, pred_len, rank=pred_len // 4),
        )
        self.prediction_highway = HighwayConnection(pred_len)
        
        # Temporal consistency regularization
        self.temporal_consistency_weight = nn.Parameter(torch.tensor(0.1))
        
        # Multi-scale prediction for better accuracy
        self.multi_scale_predictor = nn.ModuleList([
            nn.Linear(pred_len, pred_len) for _ in range(3)
        ])
        self.scale_weights = nn.Parameter(torch.ones(3))
        
        # Adaptive loss weighting for different components
        self.loss_weights = nn.Parameter(torch.tensor([1.0, 0.5, 0.3]))  # [main, consistency, multi_scale]
        
    def apply_channel_processing(self, x):
        """Apply cross-channel processing if multiple channels"""
        if self.c_in > 1 and hasattr(self, 'cbam'):
            # x: [B, L, C] -> [B, C, L]
            x_channel = x.permute(0, 2, 1)
            
            # Apply channel attention
            x_channel = self.cbam(x_channel)
            
            # Apply cross-channel fusion
            x_channel = self.cross_channel_fusion(x_channel)
            
            # Apply learnable channel mixing
            x_mixed = torch.matmul(self.channel_mixer, x_channel)
            x_channel = x_channel + 0.2 * x_mixed
            
            # Back to [B, L, C]
            x = x_channel.permute(0, 2, 1)
        
        return x
    
    def apply_multi_scale_prediction(self, x):
        """Apply multi-scale prediction for robustness"""
        # x: [B, L, C]
        predictions = []
        
        for i, predictor in enumerate(self.multi_scale_predictor):
            # Apply different temporal scales
            if i == 0:  # Full resolution
                pred = predictor(x)
            elif i == 1:  # Half resolution
                x_down = F.avg_pool1d(x.transpose(1, 2), kernel_size=2).transpose(1, 2)
                pred = predictor(x_down)
                pred = F.interpolate(pred.transpose(1, 2), size=x.size(1)).transpose(1, 2)
            else:  # Quarter resolution
                x_down = F.avg_pool1d(x.transpose(1, 2), kernel_size=4).transpose(1, 2)
                pred = predictor(x_down)
                pred = F.interpolate(pred.transpose(1, 2), size=x.size(1)).transpose(1, 2)
            
            predictions.append(pred)
        
        # Weighted combination
        scale_weights = F.softmax(self.scale_weights, dim=0)
        combined = sum(w * pred for w, pred in zip(scale_weights, predictions))
        
        return combined, predictions
    
    def compute_temporal_consistency_loss(self, prediction, target=None):
        """Compute temporal consistency regularization"""
        if prediction.size(1) < 2:
            return torch.tensor(0.0, device=prediction.device)
        
        # Temporal smoothness loss
        diff = prediction[:, 1:] - prediction[:, :-1]
        consistency_loss = torch.mean(diff ** 2)
        
        # Add target consistency if available
        if target is not None and target.size(1) >= 2:
            target_diff = target[:, 1:] - target[:, :-1]
            target_consistency = torch.mean((diff - target_diff) ** 2)
            consistency_loss = consistency_loss + target_consistency
        
        return consistency_loss * torch.sigmoid(self.temporal_consistency_weight)
    
    def forward(self, x, return_loss_components=False):
        """
        Enhanced forward pass with multiple improvements
        x: [Batch, Input, Channel]
        """
        original_x = x.clone()
        
        # ================ INPUT PROCESSING ================
        # Apply RevIN normalization if enabled
        if self.revin:
            x = self.revin_layer(x, 'norm')
<<<<<<< HEAD
        
        # Apply adaptive normalization for distribution shift
        x_norm = x.permute(0, 2, 1)  # [B, C, L]
        x_norm = self.adaptive_norm_input(x_norm)
        x = x_norm.permute(0, 2, 1)  # [B, L, C]
        
        # Apply cross-channel processing
        x = self.apply_channel_processing(x)
        
        # ================ DECOMPOSITION ================
        if self.ma_type == 'reg':   # No decomposition
            seasonal_init, trend_init = x, x
=======

        if self.ma_type == 'reg':   # If no decomposition, directly pass the input to the network
            x = self.net(x, x)
            # x = self.net_mlp(x) # For ablation study with MLP-only stream
            # x = self.net_cnn(x) # For ablation study with CNN-only stream
>>>>>>> fa7e8d3b
        else:
            seasonal_init, trend_init = self.decomp(x)
        
        # ================ PREDICTION ================
        # Main prediction through enhanced network
        main_prediction = self.net(seasonal_init, trend_init)
        
        # Apply enhanced prediction head
        enhanced_pred = self.prediction_head(main_prediction)
        enhanced_pred = self.prediction_highway(enhanced_pred)
        
        # Combine main and enhanced predictions
        final_prediction = 0.7 * main_prediction + 0.3 * enhanced_pred
        
        # Apply multi-scale prediction
        multi_scale_pred, scale_predictions = self.apply_multi_scale_prediction(final_prediction)
        
        # Final combination
        prediction = 0.8 * final_prediction + 0.2 * multi_scale_pred
        
        # ================ OUTPUT PROCESSING ================
        # Apply adaptive output normalization
        pred_norm = prediction.permute(0, 2, 1)  # [B, C, L]
        pred_norm = self.adaptive_norm_output(pred_norm)
        prediction = pred_norm.permute(0, 2, 1)  # [B, L, C]
        
        # Apply RevIN denormalization if enabled
        if self.revin:
            prediction = self.revin_layer(prediction, 'denorm')
        
        # ================ LOSS COMPONENTS ================
        if return_loss_components:
            # Compute additional loss components for training
            consistency_loss = self.compute_temporal_consistency_loss(prediction, original_x)
            
            # Multi-scale consistency loss
            multi_scale_losses = []
            for scale_pred in scale_predictions:
                if self.revin:
                    scale_pred_denorm = self.revin_layer(scale_pred, 'denorm')
                else:
                    scale_pred_denorm = scale_pred
                scale_loss = F.mse_loss(scale_pred_denorm, prediction.detach())
                multi_scale_losses.append(scale_loss)
            
            avg_multi_scale_loss = torch.stack(multi_scale_losses).mean()
            
            return prediction, {
                'consistency_loss': consistency_loss,
                'multi_scale_loss': avg_multi_scale_loss,
                'seasonal_component': seasonal_init,
                'trend_component': trend_init,
                'loss_weights': self.loss_weights
            }
        
        return prediction

class Model(nn.Module):
    """
    Main xPatch Model - Enhanced version with backward compatibility
    """
    def __init__(self, configs):
        super(Model, self).__init__()

        # Check if enhanced mode is requested
        self.use_enhanced = getattr(configs, 'use_enhanced', False)
        
        if self.use_enhanced:
            self.model = EnhancedModel(configs)
        else:
            # Original implementation with minimal enhancements
            seq_len = configs.seq_len   
            pred_len = configs.pred_len 
            c_in = configs.enc_in       

            # Transformer parameters
            d_model = getattr(configs, 'd_model', 512)
            nhead = getattr(configs, 'nhead', 8)
            num_layers = getattr(configs, 'num_layers', 3)
            dropout = getattr(configs, 'dropout', 0.1)

            # Patching
            patch_len = configs.patch_len
            stride = configs.stride
            padding_patch = configs.padding_patch

            # Normalization
            self.revin = configs.revin
            self.revin_layer = RevIN(c_in, affine=True, subtract_last=False)

            # Moving Average
            self.ma_type = configs.ma_type
            alpha = configs.alpha       
            beta = configs.beta         

            mb_k_small = getattr(configs, 'mb_k_small', 7)
            mb_k_large = getattr(configs, 'mb_k_large', 31)
            emd_imfs   = getattr(configs, 'emd_imfs', 2)

            from layers.decomp import DECOMP
            from layers.transformer import TransformerNetwork
            
            self.decomp = DECOMP(self.ma_type, alpha, beta,
                               seq_len=seq_len, enc_in=c_in,
                               mb_k_small=mb_k_small, mb_k_large=mb_k_large, emd_imfs=emd_imfs)
            self.net = TransformerNetwork(seq_len, pred_len, patch_len, stride, padding_patch, 
                                        d_model, nhead, num_layers, dropout)
            
            # Add minimal enhancements
            self.dropout = nn.Dropout(dropout)
            self.output_projection = nn.Linear(pred_len, pred_len)

    def forward(self, x):
        """Forward pass - delegates to enhanced or original model"""
        if self.use_enhanced:
            return self.model(x)
        else:
            # Original implementation with minimal enhancements
            if self.revin:
                x = self.revin_layer(x, 'norm')

            if self.ma_type == 'reg':   
                x = self.net(x, x)
            else:
                seasonal_init, trend_init = self.decomp(x)
                x = self.net(seasonal_init, trend_init)

            # Apply minimal enhancements
            x = self.dropout(x)
            x = x + self.output_projection(x)  # Residual connection

            if self.revin:
                x = self.revin_layer(x, 'denorm')

            return x<|MERGE_RESOLUTION|>--- conflicted
+++ resolved
@@ -3,16 +3,9 @@
 import torch.nn.functional as F
 import math
 
-<<<<<<< HEAD
 from layers.enhanced_decomp import EnhancedDECOMP
 from layers.enhanced_transformer import EnhancedTransformerNetwork
 from layers.enhanced_network import EnhancedNetwork
-=======
-from layers.decomp import DECOMP
-from layers.network import Network
-# from layers.network_mlp import NetworkMLP # For ablation study with MLP-only stream
-# from layers.network_cnn import NetworkCNN # For ablation study with CNN-only stream
->>>>>>> fa7e8d3b
 from layers.revin import RevIN
 from layers.enhanced_modules import (
     AdaptiveInstanceNorm, CrossChannelFusion, CBAM, 
@@ -40,7 +33,6 @@
         self.pred_len = pred_len
         self.c_in = c_in
 
-<<<<<<< HEAD
         # Enhanced Transformer parameters
         d_model = getattr(configs, 'd_model', 512)
         nhead = getattr(configs, 'nhead', 8)
@@ -48,14 +40,10 @@
         dropout = getattr(configs, 'dropout', 0.1)
 
         # Patching parameters
-=======
-        # Patching
->>>>>>> fa7e8d3b
         patch_len = configs.patch_len
         stride = configs.stride
         padding_patch = configs.padding_patch
 
-<<<<<<< HEAD
         # Enhanced normalization strategy
         self.revin = configs.revin
         self.revin_layer = RevIN(c_in, affine=True, subtract_last=False)
@@ -72,21 +60,6 @@
         mb_k_small = getattr(configs, 'mb_k_small', 7)
         mb_k_large = getattr(configs, 'mb_k_large', 31)
         emd_imfs = getattr(configs, 'emd_imfs', 2)
-=======
-        # Normalization (enable RevIN by default; can be disabled via configs.revin=False)
-        self.revin = getattr(configs, 'revin', True)
-        self.revin_layer = RevIN(c_in,affine=True,subtract_last=False)
-
-        # Moving Average (use best decomposition: multi_emd)
-        self.ma_type = getattr(configs, 'ma_type', 'multi_emd')  # default to best
-        alpha = getattr(configs, 'alpha', 0.3)
-        beta = getattr(configs, 'beta', 0.3)
-
-        self.decomp = DECOMP(self.ma_type, alpha, beta, seq_len=seq_len, enc_in=c_in)
-        self.net = Network(seq_len, pred_len, patch_len, stride, padding_patch, c_in)
-        # self.net_mlp = NetworkMLP(seq_len, pred_len) # For ablation study with MLP-only stream
-        # self.net_cnn = NetworkCNN(seq_len, pred_len, patch_len, stride, padding_patch) # For ablation study with CNN-only stream
->>>>>>> fa7e8d3b
 
         # Enhanced decomposition
         self.use_enhanced_decomp = getattr(configs, 'use_enhanced_decomp', True)
@@ -104,6 +77,7 @@
                 mb_k_small=mb_k_small, mb_k_large=mb_k_large, emd_imfs=emd_imfs
             )
 
+
         # Cross-channel processing for inter-variable dependencies
         if c_in > 1:
             self.cbam = CBAM(c_in, reduction=max(c_in // 16, 1))
@@ -210,7 +184,6 @@
         # Apply RevIN normalization if enabled
         if self.revin:
             x = self.revin_layer(x, 'norm')
-<<<<<<< HEAD
         
         # Apply adaptive normalization for distribution shift
         x_norm = x.permute(0, 2, 1)  # [B, C, L]
@@ -223,13 +196,6 @@
         # ================ DECOMPOSITION ================
         if self.ma_type == 'reg':   # No decomposition
             seasonal_init, trend_init = x, x
-=======
-
-        if self.ma_type == 'reg':   # If no decomposition, directly pass the input to the network
-            x = self.net(x, x)
-            # x = self.net_mlp(x) # For ablation study with MLP-only stream
-            # x = self.net_cnn(x) # For ablation study with CNN-only stream
->>>>>>> fa7e8d3b
         else:
             seasonal_init, trend_init = self.decomp(x)
         
